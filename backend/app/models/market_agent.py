--- conflicted
+++ resolved
@@ -34,16 +34,9 @@
             # Load Mistral-7B on CPU without quantization (simpler approach)
             self.model = AutoModelForCausalLM.from_pretrained(
                 self.model_name,
-<<<<<<< HEAD
-                quantization_config=self.quant_config,
-                device_map="auto",
-                dtype=torch.float16,
-                max_memory={0: "4GB"},  # Reduced from 5GB to leave room for other processes
-=======
                 device_map="cpu",
                 dtype=torch.float32,
                 trust_remote_code=True,
->>>>>>> 50ae69f8
                 low_cpu_mem_usage=True
             )
             
